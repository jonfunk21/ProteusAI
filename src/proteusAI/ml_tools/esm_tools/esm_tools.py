--- conflicted
+++ resolved
@@ -81,13 +81,9 @@
     model.eval()
     model.to(device)
 
-<<<<<<< HEAD
-    if names is None:
-        names = names = [f'seq{i}' for i in range(len(seqs))]
-=======
+
     if names == None:
         names = [f'seq{i}' for i in range(len(seqs))]
->>>>>>> d4f80874
 
     data = list(zip(names, seqs))
 
