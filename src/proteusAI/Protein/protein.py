--- conflicted
+++ resolved
@@ -440,14 +440,6 @@
 
         os.makedirs(dest, exist_ok=True)
 
-<<<<<<< HEAD
-        # define chain
-        if chain is None:
-            chain = self.chains[0]
-
-        # return dataframe of results
-        df = esm_tools.esm_design(self.pdb_file, chain, fixed=fixed, temperature=temperature, num_samples=num_samples, model=model, alphabet=alphabet, noise=noise, pbar=pbar)
-=======
         # define chains
         if chains is None:
             chains = self.chains
@@ -458,7 +450,6 @@
 
         # return dataframe of results
         df = esm_design(self.pdb_file, target_chain, chains, fixed=fixed, temperature=temperature, num_samples=num_samples, model=model, alphabet=alphabet, noise=noise, pbar=pbar)
->>>>>>> ce35175f
 
         df.to_csv(csv_path)
 
