# This source code is part of the proteusAI package and is distributed
# under the MIT License.

"""
ProteusAI Shiny App.
"""

__name__ = "ProteusAI"
__author__ = "Jonathan Funk"

from shiny import App, ui, render, Inputs, Outputs, Session, reactive
from shiny.types import FileInfo, ImgData
import pandas as pd
import sys
import os
import time
from pathlib import Path
import asyncio
from concurrent.futures import ThreadPoolExecutor
import datetime
import proteusAI as pai
app_path = os.path.dirname(os.path.realpath(__file__))
sys.path.append(os.path.join(app_path, '../src/')) # for server '/home/jonfunk/ProteusAI/src/'

is_zs_running = False
executor = ThreadPoolExecutor()

VERSION = "version " + "0.1"
REP_TYPES = ["ESM-2", "ESM-1v", "One-hot", "BLOSUM50", "BLOSUM62"] # Add VAE and MSA-Transformer later
IN_MEMORY = ["BLOSUM62", "BLOSUM50", "One-hot"]
TRAIN_TEST_VAL_SPLITS = ["Random"]
MODEL_TYPES = ["KNN", "Gaussian Process", "Random Forrest", "Ridge","SVM"]
MODEL_DICT = {"Random Forrest":"rf", "KNN":"knn", "SVM":"svm", "VAE":"vae", "ESM-2":"esm2", "ESM-1v":"esm1v", "Gaussian Process":"gp", "ESM-Fold":"esm_fold", "Ridge":"ridge"}
REP_DICT = {"One-hot":"ohe", "BLOSUM50":"blosum50", "BLOSUM62":"blosum62", "ESM-2":"esm2", "ESM-1v":"esm1v", "VAE":"vae"}
INVERTED_REPS = {v: k for k, v in REP_DICT.items()}
DESIGN_MODELS = {"ESM-IF":"esm_if"}
REP_VISUAL = ["UMAP","t-SNE", "PCA"]
FAST_INTERACT_INTERVAL = 60 # in milliseconds
SIDEBAR_WIDTH = 450
BATCH_SIZE = 1
ZS_MODELS = ["ESM-1v", "ESM-2"]
FOLDING_MODELS = ["ESM-Fold"]
ACQUISITION_FNS = ["Expected Improvement", "Upper Confidence Bound", "Greedy"]
ACQ_DICT = {"Expected Improvement":'ei', "Upper Confidence Bound":'ucb', "Greedy":'greedy'}
USR_PATH = os.path.join(app_path, '../usrs')
SEARCH_HEURISTICS = ['Diversity']
OPTIM_DICT = {"Maximize Y-values":"max", "Minimize Y-values":"min"}
MAX_EVAL_DICT = {"ohe":10000, "blosum62":10000, "blosum50":10000, "esm2":200, "esm1v":200}


app_ui = ui.page_fluid(

    #ui.panel_title("ProteusAI"),
    ui.output_image("image", inline=True),
    VERSION,
    
    ###############
    ## DATA PAGE ##
    ###############
    ui.navset_card_tab(
        ui.nav_panel("Data", 
            ### SIDEBAR ###
            ui.layout_sidebar(
                ui.sidebar(
                    ui.row(
                        ui.column(6,
                            ui.input_text('USER', 'Enter user name or proceed as guest', value='Guest'),
                        ),
                        ui.column(6,
                            ui.input_action_button('login', 'Login'),
                            style='padding:50px;'
                        ),
                        ui.column(6,
                            ui.input_action_button('sign_up', 'Create account'),
                        ),
                    ),

                    ### NAVSET ###
                    ui.navset_tab(
                        ui.nav_panel("Library",
                                ui.input_file(id="dataset_file", label="Select dataset (Default: demo dataset)", accept=['.csv', '.xlsx', '.xls'], placeholder="None"),
                               "Data selection",
                                ui.row(
                                    ui.column(6,
                                        ui.input_select("seq_col", "Sequence column", []),
                                    ),
                                    ui.column(6,
                                        ui.input_select("description_col", "Description column", []),
                                    ),
                                    ui.column(6,
                                        ui.input_select("y_col", "Y-values", []),
                                    ),
                                    ui.column(6,
                                        ui.input_select("y_type", "Data type", ["Numeric", "Categorical"]),
                                    ),
                                ),
                               ui.input_action_button('confirm_dataset', 'Continue'),
                        ),

                        ui.nav_panel("Sequence",
                            ui.input_file(id="protein_file", label="Upload FASTA", accept=['.fasta'], placeholder="None"),
                            ui.input_action_button('confirm_protein', 'Continue'),
                            
                        ),

                        ui.nav_panel("Structure",
                            ui.input_file(id="structure_file", label="Upload Structure", accept=['.pdb'], placeholder="None"),
                            ui.input_action_button('confirm_structure', 'Continue'),
                        ),
                    ),
                width=SIDEBAR_WIDTH
                ),

                ### MAIN PANEL ###
                ui.panel_conditional("typeof output.protein_fasta !== 'string'",
                    "Upload experimental data (CSV or Excel file) or a single protein (FASTA)",
                    ui.output_data_frame("dataset_table"),
                ),

                ui.output_text("protein_fasta"),
                ui.output_text("protein_struc")

            ),
        ),


        #################
        ## DESIGN PAGE ##
        #################
        ui.nav_panel("Design",
            ### SIDEBAR ###
            ui.layout_sidebar(
                ui.sidebar(
                    ui.output_ui("design_ui"),
                width=SIDEBAR_WIDTH
                ),

                ### MAIN PANEL ###
                ui.panel_conditional("typeof output.protein_struc === 'string'",
                    ui.output_ui("struc3D_design"),
                    ui.output_text("fixed_res_text"),
                    ui.output_data_frame("design_out"),
                    ui.output_ui("design_download_ui"),
                ),
                
            ),
        ),


        ####################
        ## ZERO-SHOT PAGE ##
        ####################
        ui.nav_panel("Zero-Shot",
            ui.layout_sidebar(
                ui.sidebar(
                    ui.output_ui("zero_shot_ui"),
                    width=SIDEBAR_WIDTH
                ),

                ui.panel_conditional("typeof output.protein_fasta === 'string'",
                    #ui.output_plot("entropy_plot"),
                    #ui.output_plot("scores_plot"),
                    #ui.output_data_frame("zs_df"),
                    ui.output_ui("zs_download_ui"),
                ),
            ),
        ),


        ##########################
        ## REPRESENTATIONS PAGE ##
        ##########################
        ui.nav_panel("Representations", 
                ### SIDEBAR ###
                ui.layout_sidebar(
                    ui.sidebar(
                        ui.output_ui("representations_ui"),
                    width=SIDEBAR_WIDTH,
                ),

                ### MAIN PANEL ###
                ui.panel_conditional(
                    "typeof output.protein_struc === 'string'",
                    ui.output_ui("struc3D"),
                ),

                ui.output_plot('tsne_plot'),                              
            ),
        ),


        ################
        ## MLDE PAGE ##
        ################
        ui.nav_panel("MLDE", 
            ### SIDEBAR ###
            ui.layout_sidebar(
                ui.sidebar(
                    ui.output_ui("mlde_ui"),
                    ui.output_ui("mlde_search_ui"),
                    width=SIDEBAR_WIDTH,
                ),

                ### MAIN PANEL ###
                ui.navset_tab(
                    ui.nav_panel("Model Diagnostics",
                        ui.output_ui("pred_vs_true_ui"),
                        ui.output_data_frame("mlde_model_table"),
                    ),
                    ui.nav_panel("Search Results",
                        ui.output_ui("mlde_download_ui")
                    ),
                ),
            ),    
        ),


        ####################
        ## DISCOVERY PAGE ##
        ####################
        ui.nav_panel("Discovery",
            ### SIDEBAR ###
            ui.layout_sidebar(
                ui.sidebar(
                    ui.output_ui("discovery_ui"),
                    ui.output_ui("discovery_search_ui"),
                    width=SIDEBAR_WIDTH,
                ),

            ### MAIN PANEL ###
            ui.navset_tab(
                    ui.nav_panel("Model Diagnostics",
                        ui.output_plot("discovery_plot"),
                        ui.output_data_frame("discovery_table"),
                    ),
                    ui.nav_panel("Search Results",
                        ui.output_plot("discovery_search_plot"),
                        ui.output_ui("discovery_download_ui")
                    ),
                ),
            ),
        ),


    ),
)

def server(input: Inputs, output: Outputs, session: Session):
    #######################
    ### Reactive Values ###
    #######################

    # DUMMY DATA
    dummy = pd.DataFrame({
        "Sequence":["MGVARGTV...G", "AGVARGTV...G", "...", "MGVARGTV...V"],
        "Description":["wt", "M1A", "...", "G142V"],
        "Activity":["0.0", "0.32", "...", "-0.21"]
    })

    # INPUT
    MODE = reactive.Value('start')
    DATASET = reactive.Value(dummy)
    DATASET_PATH = reactive.Value(str)
    LIBRARY = reactive.Value(None)
    REP_PATH = reactive.Value(None)
    REPS_AVAIL = reactive.Value(REP_TYPES)
    PROTEIN = reactive.Value(None)
    ZS_RESULTS = reactive.Value([])
    CHAINS = reactive.Value(None)
    Y_TYPE = reactive.Value(None)
    _MODEL_TYPES = reactive.Value(MODEL_TYPES.copy())

    # DESIGN
    PROT_INTERFACE = reactive.Value(None)
    LIG_INTERFACE = reactive.Value(None)
    DESIGN_OUTPUT = reactive.Value('start')
    FIXED_RES = reactive.Value(None)
    DESIGN_LIB = reactive.Value(None)
    #FOLD_LIB = reactive.Value(None)

    # ZER0-SHOT
    ZS_SCORES = reactive.Value(pd.DataFrame())
    COMP_ZS_SCORES = reactive.Value([])

    # REPRESENTATIONS
    TSNE_DF = reactive.Value(None) 
    LIBRARY_PLOT = reactive.Value(None)

    # MLDE
    MODEL = reactive.Value(None)
    DISCOVERY_MODEL = reactive.Value(None)
    VAL_DF = reactive.Value(pd.DataFrame({'names':[], 'y_true':[], 'y_pred':[], 'y_sigma':[]}))
    DISCOVERY_VAL_DF = reactive.Value(pd.DataFrame({'names':[], 'y_true':[], 'y_pred':[], 'y_sigma':[]}))
    DISCOVERY_LIB = reactive.Value(None)
    MLDE_SEARCH_DF = reactive.Value(None)

    # Discovery
    DISCOVERY_SEARCH = reactive.Value(None)
    DISCOVERY_DF = reactive.Value(None)
    DISCOVERY_MODEL_PLOT = reactive.Value(None)
    DISCOVERY_SEARCH_PLOT = reactive.Value(None)

    ##############
    ## FRONTEND ##
    ##############

    ##################
    ### DESIGN TAB ###
    ##################
    @output
    @render.ui
    def design_ui():
        if MODE() == 'structure':
            return ui.TagList(
                ui.row(
                    ui.h5("Structure Based Protein Design"),
                    ui.row(
                        ui.column(6,
                            ui.input_select("design_models", "Choose model", list(DESIGN_MODELS.keys())),
                        ),
                        ui.column(6,
                            ui.output_ui("design_chains"),
                        ),
                        ui.column(6,
                            ui.input_numeric("n_designs", "Number of samples", min=1, value=20),
                        ),
                        ui.column(6,
                            ui.input_numeric("sampling_temp", "Sampling temperature", min=10e-9, value=0.1),
                        ),
                    ),

                    ui.input_text("design_res", "Select residues by ID that should remain unchanged during redesign','"),

                    ui.input_checkbox("design_interfaces", "Fix interfaces"),

                    ui.panel_conditional("input.design_interfaces === true",
                        ui.row(
                            ui.column(6,
                                ui.input_checkbox("design_protein_interface", "Protein-protein interfaces"),
                            ),
                            ui.column(6,
                                ui.input_numeric("design_protein_interface_distance", "Distance cut-off (Angstroms)", value=7),
                            ),
                            ui.column(6,
                                ui.input_checkbox("design_ligand_interface", "Ligand interfaces"),
                            ),
                            ui.column(6,
                                ui.input_numeric("design_ligand_interface_distance", "Distance cut-off (Angstroms)", value=7),
                            ),
                        ),

                    ),
                    
                    ui.column(4,
                        ui.input_task_button("desgin_button", "Design"),  
                    ),                
                ),

                # DISABLED FOLDING
                #ui.output_ui(
                #        "folding",
                #    ),
            )

        else:
            return ui.TagList("Upload a protein structure in the 'Data' tab to proceed.")


    ### DYNAMIC DESIGN OUTPUT ###
    #@output
    #@render.ui
    #def folding():
    #    out = DESIGN_OUTPUT()
    #    if type(out) != str:
    #        return ui.TagList(  
    #            ui.h5("Fold designed sequences"),
    #            ui.input_selectize("fold_these", "Select sequences to be folded", out['names'].to_list(), multiple=True),
    #            ui.row(
    #                ui.column(6,
    #                    ui.input_select("folding_model", "Select folding model", FOLDING_MODELS),  
    #                ),
    #                ui.column(6,
    #                    ui.input_slider("num_recycles", "Recycling steps", value=0, min=0, max=8),
    #                ),
    #            
    #            ),
    #            ui.row(
    #                ui.column(6,
    #                    ui.input_action_button("folding_button", "Fold")
    #                ),
    #                ui.column(6,
    #                    ui.input_checkbox("energy_minimization", "Energy minimization"),
    #                    style='padding:10px;',
    #                ),  
    #            ),

    #            ui.h5("Analyze protein structures"),
    #            ui.input_selectize("design_sidechains", "Compare geometries of fixed before and after folding", choices=FIXED_RES(), multiple=True),
    #            ui.column(6,
    #                ui.input_action_button("analyze_designs", "Analyze Strucures"),
    #            ),
    #        )


    ###########################
    ### REPRESENTATIONS TAB ###
    ###########################
    @output
    @render.ui
    def representations_ui():
        if MODE() != "start":
            return ui.TagList(
                ui.h4("Representation Learning"),
                ui.row(
                    ui.column(7,
                        ui.input_select("dat_rep_type", "Compute representations", REP_TYPES),
                    ),
                    ui.column(5,
                        ui.input_task_button("dat_compute_reps", "Compute"),
                            style='padding:25px;',
                        ),
                    ),

                    ui.column(6,
                        ui.output_ui('rep_chain_ui'),
                    ),

                    ui.h4("Visualization"),

                    ui.panel_conditional("input.dat_rep_type === 'VAE' || input.dat_rep_type === 'MSA-Transformer'",
                        ui.input_file("MSA_vae_training", "Upload MSA file"),
                    ),

                    ui.panel_conditional("input.dat_rep_type === 'VAE'",
                        ui.input_checkbox("custom_vae", "Customize VAE parameters"),
                        ui.input_action_button("train_vae", "Train VAE")
                    ),
                
                    ui.input_select("vis_method","Visualization Method", REP_VISUAL),
                    
                    #ui.input_select("color_by", "Color by", ["Y-value", "Site", "Custom"]),
                    
                    # Conditional panel for Site
                    #ui.panel_conditional("input.color_by === 'Site'",
                    #        ui.input_text("color_text","Select sites to color seperated by ';' (e.g. 21;42)"),
                    #    ),
                    
                    # Conditional panel for Y-value with numeric data
                    #ui.panel_conditional("input.color_by === 'Y-value' && input.y_type === 'Numeric'",
                    #        ui.row(
                    #            ui.column(6,
                    #                    ui.input_numeric("y_upper", "Choose an upper limit for y", value=None),
                    #                ),
                    #            ui.column(6,
                    #                    ui.input_numeric("y_lower", "Choose an lower limit for y", value=None),
                    #                ),
                    #        ),
                    #    ),

                    # Conditional panel fo Y-value with categorical data
                    #ui.panel_conditional("input.color_by === 'Y-value' && input.y_type === 'Categorical'",
                    #        ui.input_text("selected_classes","Select classes to colorize seperated by ';' (e.g. class1;class2)"),
                    #    ),
                    
                    #ui.input_text("hide_sites", "Hide points based on site seperated by ';' (e.g. 21;42)"),

                    #ui.input_checkbox("hide_by_y", "Hide points based Y-Value", value=False),

                    #ui.panel_conditional("input.hide_by_y === true",
                    #    ui.row(
                    #    # change these to be the min and max values observed in the library
                    #    ui.column(6,
                    #                ui.input_slider("hide_upper_y","hide points above y", min=0, max=100, value=100),
                    #        ),
                    #    ui.column(6,
                    #                ui.input_slider("hide_lower_y","hide points below y", min=0, max=100, value=0),
                    #        ),
                    #    ),
                    #),

                    ui.row(
                        ui.column(12, "Visualize representations"),
                        ui.column(7,
                            ui.input_select("plot_rep_type", "", REPS_AVAIL()),
                        ),
                            ui.column(5,
                            ui.input_task_button("update_plot", "Update plot"),
                        ),
                    ),
            )

        else:
            return ui.TagList(
               "Upload a Library in the 'Data' tab or compute a library in the 'Zero-shot' tab for more visualization options.",
            )
        

    #####################
    ### ZERO-SHOT TAB ###
    #####################
    @output
    @render.ui
    def zero_shot_ui():
        if MODE() == "zero-shot" or MODE() == "structure":
            return ui.TagList(
                ui.h4("Zero-Shot Inference"),
                ui.row(
                    ui.h5("Compute a zero-shot Library"),
                    ui.column(7,
                        ui.input_select("zs_model", "Choose a model", ZS_MODELS),
                    ),

                    ui.column(5,
                        ui.input_task_button("compute_zs", "Compute"),
                        style='padding:25px;',
                    ),

                    ui.column(6,
                        ui.output_ui('zs_chain_ui'),
                    ),

                    ui.h4("Visualize"),

                    ui.row(
                        ui.column(6,
                            ui.input_select("computed_zs_scores", "Computed Zero-shot scores", COMP_ZS_SCORES()),
                        ),
                    ),

                    ui.row(
                        ui.column(6,
                            ui.input_action_button("plot_entropy", "Plot Entropy"),
                        ),
                        ui.column(6,
                            ui.input_checkbox("plot_entropy_section", "Customize plot"),
                            style='padding:10px;'
                        ),

                        ui.panel_conditional("input.plot_entropy_section === true",
                            ui.row(
                                ui.column(6,
                                    ui.input_slider("entropy_slider", "Sliding window", min=0, max=len(PROTEIN().seq), value=0),
                                ),
                                ui.column(6,
                                    ui.input_numeric("entropy_width", "Sliding window width", value=10),
                                ),
                            ),
                        ),
                    ),

                    ui.row(
                        ui.column(6,
                            ui.input_action_button("plot_scores", "Plot Scores"),
                        ),

                        ui.column(6,
                            ui.input_checkbox("plot_scores_section", "Customize plot"),
                            style='padding:10px;'
                        ),

                        ui.panel_conditional("input.plot_scores_section === true", 
                            ui.row(
                                ui.column(6,
                                    ui.input_slider("scores_slider", "Sliding window", min=0, max=len(PROTEIN().seq), value=0),
                                ),
                                ui.column(6,
                                    ui.input_numeric("scores_width", "Sliding window width", value=10),
                                ),
                            ),
                        ),

                        ui.column(6,
                            ui.input_action_button("zs_table", "Table view"),
                        ),
                    ),
                ),
            )

        else:
            return ui.TagList(
                "The zero-shot mode is available for individual proteins and structures."
            )
    

    ################
    ### MLDE tab ###
    ################
    @output
    @render.ui
    def mlde_ui():
        if Y_TYPE() == 'class':
            return ui.TagList(
                "The MLDE workflow is available for numerical Y-Values. Please use the Discovery workflow for categorical Y-values"
            ) 
    
        elif MODE() != 'start':
            return ui.TagList(
                    ui.row(
                        ui.h5("Machine Learning Guided Directed Evolution (MLDE)"),

                        ui.column(6,
                            ui.input_select("model_type", "Surrogate model", _MODEL_TYPES())
                        ),

                        ui.column(6,
                            ui.input_select("model_rep_type", "Representation type", REPS_AVAIL()),
                        ),

                        ui.column(6,
                            ui.output_ui('mlde_chain_ui'),
                        ),

                        ui.column(6,
                            ui.output_ui("mlde_dynamic_ui"),
                        ),
                        
                    ),
                    
                    ui.input_checkbox("customize_model_params", "Customize model parameters", value=False),
                    
                    ui.row(
                        ui.column(6,
                            ui.input_slider("random_seed", "Random seed", min=0, max=1024, value=42)
                        ),
                        ui.panel_conditional("input.model_type !== 'Gaussian Process'",
                            ui.column(6,
                                ui.input_numeric("k_folds", "K-Fold cross validation", value=5, min=1, max=10),
                            ),
                        ),
                        
                        ui.column(12,
                            "Cross-validation split:",
                        ),
                        ui.column(4,
                            ui.input_numeric("n_train", "Training (%)", value=80, min=0, max=100),
                        ),
                        ui.column(4,
                            ui.input_numeric("n_test", "Test (%)", value=10, min=0, max=100),
                        ),
                        ui.column(4,
                            ui.input_numeric("n_val", "Validation (%)", value=10, min=0, max=100),
                        ),
                        
                        ui.column(4,
                            ui.input_task_button("mlde_train_button", "Train"),
                        ),
                    ),
                
            ) 
        
        else:
            return ui.TagList(
                "Upload data in the 'Data' tab to proceed."
            )    


    ### MLDE SEARCH UI ###
    @output
    @render.ui
    def mlde_search_ui(alt=None):
        if MODEL() is not None:
            inv_model_dict = {value: key for key, value in MODEL_DICT.items()}
            model_type = inv_model_dict[MODEL().model_type]
            return ui.TagList(
                ui.h5("Search new mutants"),
                ui.row(
                    ui.column(6,
                        ui.input_select("acquisition_fn", "Acquisition Function", ACQUISITION_FNS),
                    ),
                    ui.column(6,
                        ui.input_select("search_model", "Model", [model_type]),
                    ),
                    ui.column(6,
                        ui.input_select("optim_problem", "Optimization problem", ['Maximize Y-values', 'Minimize Y-values']),
                    ),
                ),
                
                ui.column(8,
                    ui.input_slider("mlde_explore", "Exploration vs. Exploitation", value=0.1, min=0, max=1),
                ),

                ui.column(6,
                    ui.input_task_button("mlde_search_btn", "Search"),
                ),
            )


    ###################
    ## DISCOVERY TAB ##
    ###################
    @output
    @render.ui
    def discovery_ui(alt=None):
        if Y_TYPE == 'num':
            return ui.TagList(
                "The Discovery workflow is only available for categorical Y-Values. Please use the MLDE workflow for numerical Y-values"
            )

        elif MODE() != 'start':
            return ui.TagList(
                    ui.row(
                        ui.h5("Protein Discovery and Annotation"),

                        ui.column(6,
                            ui.input_select("discovery_model_type", "Surrogate model", _MODEL_TYPES())
                        ),

                        ui.column(6,
                            ui.input_select("discovery_model_rep_type", "Representaion type", REPS_AVAIL()),
                        ),

                        ui.panel_conditional("input.discovery_model_type !== 'Gaussian Process'",
                            ui.column(6,
                                ui.input_numeric("discovery_k_folds", "K-Fold cross validation", value=5, min=1, max=10),
                            ),
                        ),
                        
                        ui.column(6,
                            ui.output_ui("discovery_dynamic_ui"),
                        ),
                        
                    ),
                    
                    ui.input_checkbox("discovery_model_params", "Customize model parameters", value=False),
                    
                    ui.row(
                        ui.column(6,
                            ui.input_slider("discovery_random_seed", "Random seed", min=0, max=1024, value=42)
                        ),

                        ui.column(6,
                            ui.input_select("discovery_vis_method", "Visualization method", choices=REP_VISUAL), 
                        ),
                        
                        ui.column(12,
                            "Cross-validation split:",
                        ),
                        ui.column(4,
                            ui.input_numeric("discovery_n_train", "Training (%)", value=80, min=0, max=100),
                        ),
                        ui.column(4,
                            ui.input_numeric("discovery_n_test", "Test (%)", value=10, min=0, max=100),
                        ),
                        ui.column(4,
                            ui.input_numeric("discovery_n_val", "Validation (%)", value=10, min=0, max=100),
                        ),
                        
                        ui.column(4,
                            ui.input_task_button("discovery_train_button", "Train"),
                        ),
                    ),
                
            )
        
        else:
            return ui.TagList(
                "Upload data in the 'Data' tab to proceed."
            ) 


    ### Discovery SEARCH UI ###
    @output
    @render.ui
    def discovery_search_ui(alt=None):
        model = DISCOVERY_MODEL()
        if model is not None:
            clusters = list(model.library.class_dict.values())
            sample_from = clusters
            inv_model_dict = {value: key for key, value in MODEL_DICT.items()}
            model_type = inv_model_dict[DISCOVERY_MODEL().model_type]

            return ui.TagList(
                ui.h5("Search new mutants"),
                ui.row(
                    ui.column(6,
                        ui.input_select("discovery_search_criteria", "Search heuristic", SEARCH_HEURISTICS),
                    ),
                    ui.column(6,
                        ui.input_select("discovery_search_model", "Model", [model_type]),
                    ),
                    ui.column(6,
                        ui.input_selectize("sample_from", "Sample from Cluster", sample_from, multiple=True),
                    ),

                    ui.column(6,
                        ui.input_numeric("n_samples", "Number of sequences", value=10, min=2),
                    ),

                    ui.column(6,
                        ui.input_task_button("discovery_search", "Search"),
                        style='padding:25px;'
                    )
                )
            )


    ###############
    ### BACKEND ###
    ###############

    ### TO TEST ASYNCHRONOUS PROCESSES
    @render.text
    def current_time():
        reactive.invalidate_later(1)
        return datetime.datetime.now().strftime("%H:%M:%S %p")

    ### APP LOGO ###
    @output
    @render.image
    def image():
        dir = Path(__file__).resolve().parent
        img: ImgData = {"src": str(dir / "logo.png"),  "height": "75px"}
        return img


    ########
    ## IO ##
    ########

    ### READING DATASET ###
    @reactive.Effect
    @reactive.event(input.dataset_file)
    def _():
        df = DATASET()
        f: list[FileInfo] = input.dataset_file()
        df = pd.read_csv(f[0]["datapath"])

        # set reactive variables
        DATASET.set(df)
        DATASET_PATH.set(f[0]["datapath"])


    ### RENDER DATASET TABLE ###
    @output
    @render.data_frame
    def dataset_table():
        df = render.DataTable(DATASET(), summary=True)
        return df


    ### EXTRACT DATASET COLUMNS ###
    @reactive.Effect()
    def _():
        cols = list(DATASET().columns)

        # set reactive variables
        ui.update_select(
            "seq_col",
            label="Sequences",
            choices=cols,
            selected=cols[0],
        )

        ui.update_select(
            "description_col",
            label="Descriptions",
            choices=cols,
            selected=cols[1],
        )

        ui.update_select(
            "y_col",
            label="Y-values",
            choices=cols,
            selected=cols[-1],
        )


    ### CONFIRM DATASET ###
    @reactive.Effect
    @reactive.event(input.confirm_dataset)
    async def _():
        df = DATASET()
        if input.dataset_file() is None:
            with ui.Progress(min=1, max=15) as p:
                p.set(message="No data uploaded", detail="Upload data to continue")
                time.sleep(2.5)                
        else:
            f: list[FileInfo] = input.dataset_file()
            file_name = f[0]['name']
            ys = df[input.y_col()].to_list()

            # Determine if the data is numerical or categorical
            if is_numerical(ys):
                y_type = "num"
                choice = "Regression"
                _y_type = "Numeric"
                _MODEL_TYPES.set([x for x in MODEL_TYPES if x != "KNN"])
            else:
                y_type = "class"
                choice = "Classification"
                _y_type = "Categorical"
                _MODEL_TYPES.set([x for x in MODEL_TYPES if x != "Gaussian Process"])

            lib = pai.Library(user=input.USER().lower(), source=f[0]["datapath"], seqs_col=input.seq_col(), y_col=input.y_col(), 
                            y_type=y_type, names_col=input.description_col(), fname=file_name)


            # set reactive variables
            LIBRARY.set(lib)
            ui.update_select(
                "model_rep_type",
                choices=[INVERTED_REPS[i] for i in lib.reps]
            )

            Y_TYPE.set(y_type)

            reps = [INVERTED_REPS[i] for i in lib.reps]

            for rep in IN_MEMORY:
                    if rep not in reps:
                        reps.append(rep)

            REPS_AVAIL.set(reps)
            
            ui.update_select(
                "model_task",
                choices=[choice]
            )

            ui.update_select(
                "model_type",
                choices = _MODEL_TYPES()
            )

            ui.update_select(
                "discovery_model_type",
                choices = _MODEL_TYPES()
            )

            ui.update_select(
                "y_type",
                choices=[_y_type]
            )

            PROTEIN.set(None)
            
            REP_PATH.set(None) # used in train
            
            MODE.set("dataset")

            LIBRARY_PLOT.set(None)


    ### READING PROTEIN FILE ###
    @reactive.Effect
    @reactive.event(input.protein_file)
    def _():
        f: list[FileInfo] = input.protein_file()
        usr_path = os.path.join(USR_PATH, input.USER().lower())
        file_name = f[0]['name']
        prot = pai.Protein(source=f[0]["datapath"], user=usr_path, fname=file_name)

        PROTEIN.set(prot)
        DATASET_PATH.set(f[0]["datapath"])


    ### CONFIRM PROTEIN ###
    @reactive.Effect
    @reactive.event(input.confirm_protein)
    async def _():
        if input.protein_file() is None:
            with ui.Progress(min=1, max=15) as p:
                p.set(message="No data uploaded", detail="Upload data to continue")
                time.sleep(2.5)
        else:
            with ui.Progress(min=1, max=15) as p:
                LIBRARY.set(None)
                p.set(message="Searching for available data...", detail="This may take a while...")
                # initialize protein
                #prot = protein()
                f: list[FileInfo] = input.protein_file()
                usr_path = os.path.join(USR_PATH, input.USER().lower())
                file_name = f[0]['name']

                prot = pai.Protein(source=f[0]["datapath"], user=usr_path, fname=file_name)

                # set shiny variables
                PROTEIN.set(prot)

                DATASET_PATH.set(f[0]["datapath"])
                MODE.set('zero-shot')

                # check for zs-computations # TODO: test if the number of computations match with the number of sequences.
                zs_computed = []
                rep_computed = []
                for model in ZS_MODELS:
                    # check hash existence
                    zs_path = os.path.join(prot.user, f"{prot.name}/zero_shot/results/{MODEL_DICT[model]}")

                    if os.path.exists(zs_path):
                        if "zs_scores.csv" in os.listdir(zs_path):
                            zs_computed.append(model)
                    
                    for rep in REP_TYPES:
                        rep_path = os.path.join(prot.user, f"{prot.name}/zero_shot/rep/{REP_DICT[rep]}")
                        if os.path.exists(rep_path):
                            rep_computed.append(REP_DICT[rep])

                # load zs-library if exists # TODO: test if the number of computations match with the number of sequences.
                for model in ZS_MODELS:
                    try:
                        rep_path = os.path.join(prot.user, f"{prot.name}/zero_shot/rep/{REP_DICT[model]}")
                        df_path = os.path.join(prot.user, f"{prot.name}/zero_shot/{REP_DICT[model]}/zs_scores.csv")
                        
                        if os.path.exists(df_path):
                            df = pd.read_csv(df_path) # noqa: F841
                            p.set(message="Loading data...", detail="This may take a while...")

                            if not df.empty:
                                lib = pai.Library(user=usr_path, seqs=df.sequence, ys=df.mmp, y_type="num", names=df.mutant.to_list(), proteins=[], rep_path=rep_path)

                            # set reactive variables
                            LIBRARY.set(lib)
                            DATASET.set(df)
                            ZS_SCORES.set(df)
                        else:
                            print("Warning: DataFrame is empty, skipping...")
                        
                    except Exception as e:
                        print(f"Error processing model {model}: {e}")
                
                rep_computed = list(set(rep_computed))
                for rep in IN_MEMORY:
                    if rep not in rep_computed:
                        rep_computed.append(REP_DICT[rep])

                # set reactive variables
                ui.update_select(
                            "model_rep_type",
                            choices=[INVERTED_REPS[i] for i in rep_computed]
                        )

                COMP_ZS_SCORES.set(zs_computed)

                REPS_AVAIL.set([INVERTED_REPS[i] for i in rep_computed])

                ZS_RESULTS.set(zs_computed)

                LIBRARY_PLOT.set(None)

                ZS_SCORES.set(pd.DataFrame())

                ui.update_select(
                    "model_task",
                    choices=["Regression"]
                )   

                ui.update_select(
                    "zs_scores",
                    choices=zs_computed
                )

                ui.update_select(
                    "model_type",
                    choices = [x for x in MODEL_TYPES if x != "KNN"]
                )


    ### RENDER FASTA ###
    @output
    @render.text
    def protein_fasta():
        if PROTEIN() is None:
            seq = None
        elif isinstance(PROTEIN().seq, dict):
            seq = 'Protein name: ' + PROTEIN().name + ' \n'.join([" chain " + chain + ':\n' + PROTEIN().seq[chain] for chain in PROTEIN().chains])
        else:
            seq = 'Protein name: ' + PROTEIN().name + '\n' + PROTEIN().seq
        return seq


    ### CONFIRM STRUCTURE ###
    @reactive.Effect
    @reactive.event(input.confirm_structure)
    async def _():
        if input.structure_file() is None:
            with ui.Progress(min=1, max=15) as p:
                p.set(message="No data uploaded", detail="Upload data to continue")
                time.sleep(2.5)
        else:
            with ui.Progress(min=1, max=15) as p:
                p.set(message="Searching for available data...", detail="This may take a while...")
                prot = PROTEIN()
                f: list[FileInfo] = input.structure_file()
                file_name = f[0]['name']

                usr_path = os.path.join(USR_PATH, input.USER().lower())
                prot = pai.Protein(source=f[0]["datapath"], user=usr_path, fname=file_name)

                name = f[0]["name"].split('.')[0]
                prot.name = name

                # load zs-library if exists
                computed_zs = []
                reps = []

                # load reps
                for rep in REP_TYPES:
                    rep_path = os.path.join(prot.user, f"{name}/zero_shot/rep/{REP_DICT[rep]}")
                    p.set(message="Loading data...", detail="This may take a while...")
                    if os.path.exists(rep_path):
                        reps.append(rep)
                
                # load zs_scores
                for model in ZS_MODELS:
                    for chain in prot.chains:
                        df_path = os.path.join(prot.user, f"{name}/zero_shot/results/{chain}/{REP_DICT[model]}/zs_scores.csv")
                        if os.path.exists(df_path):
                            df = pd.read_csv(df_path) # noqa: F841
                            p.set(message="Loading data...", detail="This may take a while...")
                            computed_zs.append(model)

                # set reactive variables
                PROTEIN.set(prot)
                DATASET_PATH.set(f[0]["datapath"])
                MODE.set('structure')

                ui.update_select(
                        "model_rep_type",
                        choices=reps
                    )

                ui.update_select(
                    "computed_zs_scores",
                    choices=computed_zs
                )

                ui.update_select(
                    "model_type",
                    choices = [x for x in MODEL_TYPES if x != "KNN"]
                )

                for rep in IN_MEMORY:
                    if rep not in reps:
                        reps.append(rep)

                REPS_AVAIL.set(reps)

                COMP_ZS_SCORES.set(computed_zs)

                LIBRARY_PLOT.set(None)

                ZS_SCORES.set(pd.DataFrame())

                CHAINS.set(prot.chains)


    ### STRUCTURE OUTPUT CHECK ###
    @output
    @render.text
    def protein_struc():
        if PROTEIN() is None:
            struc = None
        elif PROTEIN().struc is not None:
            struc = 'Structure loaded'
        else:
            struc = None

        return struc


    ############
    ## DESIGN ##
    ############

    ### DESIGN TAB OUTPUT CONTROL ###
    @render.ui
    def struc3D_design():
        out = DESIGN_OUTPUT() # noqa: F841
        #if type(out) == str  or input.design_sidechains() == None:
        #    sidechains = [] 
        #else:
        #    sidechains = [int(''.join([char for char in item if char.isdigit()])) for item in input.design_sidechains()]
            

        highlights = list(set(input.design_res().strip().split(',')))# + sidechains))

        if PROT_INTERFACE():
            highlights = highlights + PROT_INTERFACE()

        if LIG_INTERFACE():
            highlights = highlights + LIG_INTERFACE()

        highlights = [i for i in set(highlights) if not isinstance(i, str)]

        highlights_dict = {input.mutlichain_chain():highlights}

        view = PROTEIN().view_struc(color="white", highlight=highlights_dict) #, sticks=sidechains)
        return ui.TagList(
            ui.HTML(view.write_html())
        )


    ### SELECT PROTEIN-PROTEIN INTERFACE ###
    @reactive.Effect
    @reactive.event(input.design_protein_interface)
    def _():
        prot = PROTEIN()
        if input.design_protein_interface():
            prot_contacts = prot.get_contacts(chain=input.mutlichain_chain(), dist=input.design_protein_interface_distance(), target = 'protein')
            PROT_INTERFACE.set(prot_contacts) # here will be a function that selects the interface values
        else:
            PROT_INTERFACE.set(None)


    ### SELECT PROTEIN LIGAND INTERFACE ###
    @reactive.Effect
    @reactive.event(input.design_ligand_interface)
    def _():
        prot = PROTEIN()
        if input.design_ligand_interface():
            prot_contacts = prot.get_contacts(chain=input.mutlichain_chain(), dist=input.design_protein_interface_distance(), target = 'ligand')
            LIG_INTERFACE.set(prot_contacts) # here will be a function that selects the interface values
        else:
            LIG_INTERFACE.set(None)
        

    ### DESIGN BUTTON LOGIC ###
    IS_DESIGN_RUNNING = reactive.Value(False)
    async def compute_design():
        # Prevent multiple invocations of the task within the same session
        if IS_DESIGN_RUNNING():
            print("Design computation is already in progress for this session.")
            return
        
        # Set task running state to True for this session
        IS_DESIGN_RUNNING.set(True)

        try:
            n_designs = int(input.n_designs())
            with ui.Progress(min=1, max=n_designs) as p:
                prot = PROTEIN()
                seq = prot.seq[input.mutlichain_chain()]
                p.set(message="Initiating structure based design", detail=f"Computing {n_designs} samples...")
                out = DESIGN_OUTPUT()
                
                sidechains = []
                #if type(out) == str or input.design_sidechains() == None:
                #    sidechains = []
                #else:
                #    sidechains = [int(''.join([char for char in item if char.isdigit()])) for item in input.design_sidechains()]

                residues_str = list(set(input.design_res().strip().split(',') + sidechains))
                fixed_ids = [int(r) for r in residues_str if r.strip() and (r.strip().isdigit() or (r.strip()[1:].isdigit() if r.strip()[0] == '-' else False))]

                if PROT_INTERFACE():
                    fixed_ids = fixed_ids + PROT_INTERFACE()

                if LIG_INTERFACE():
                    fixed_ids = fixed_ids + LIG_INTERFACE()

                fixed_ids = [i for i in set(fixed_ids) if not isinstance(i, str)]

                fixed_ids.sort()

                fixed = []
                if len(fixed_ids) > 0:
                    fixed = [seq[i-1] + str(i) for i in fixed_ids if i < len(seq)]
                
                # Run the blocking function `prot.zs_prediction` in a separate thread to avoid blocking the event loop
<<<<<<< HEAD
                # loop = asyncio.get_running_loop()
                #fixed=[], chain=None, temperature=1.0, num_samples=100, model=None, alphabet=None, pbar=None, dest=None, noise=0.2
                
                # data = await loop.run_in_executor(
                #     executor,  
                #     prot.esm_if,  
                #     fixed_ids, 
                #     input.mutlichain_chain(),
                #     float(input.sampling_temp()),
                #     n_designs,
                # ) 
=======
                loop = asyncio.get_running_loop()

                out = await loop.run_in_executor(
                    executor,  
                    prot.esm_if,  
                    fixed_ids, 
                    input.mutlichain_chain(),
                    None,
                    float(input.sampling_temp()),
                    n_designs,
                )
>>>>>>> ce35175f

                lib = pai.Library(user=prot.user, source=out)

                # set reactive values
                FIXED_RES.set(fixed)
                DESIGN_OUTPUT.set(out['df'])
                DESIGN_LIB.set(lib)

        except Exception as e:
            print(f"An error occurred in Design: {e}")
        
        finally:
            # Reset the task running state in the session
            IS_DESIGN_RUNNING.set(False)
        
    # Button click event
    @reactive.effect
    @reactive.event(input.desgin_button)
    async def design_btn_click():
        # Launch the expensive computation asynchronously
        asyncio.create_task(
            compute_design()
        )
        

    ### RENDER DESIGN DATAFRAME ###
    @output
    @render.data_frame
    def design_out():
        out = DESIGN_OUTPUT()
        if isinstance(out, str):
            return None
        else:
            return render.DataTable(out, summary=True) 


    ### CHAIN SELECTION MENU ###
    @output
    @render.ui
    # def design_chains():
    #     num_chains = len(CHAINS())
    #     return ui.input_select("mutlichain_chain", "Design chain", choices=CHAINS())


    ### DOWNLOAD DESIGN RESULTS
    @output
    @render.ui
    def design_download_ui():
        out = DESIGN_OUTPUT()
        if not isinstance(out, str):
            return ui.download_button("download_designs", "Download design results")


    ### DOWNLOAD LOGIC FOR DESIGN RESULTS ###
    @render.download(
        filename=lambda: f"{PROTEIN().name}_designs.csv"
    )
    def download_designs():
        yield DESIGN_OUTPUT().to_csv(index=False)


    ### OUTPUT TEXED FOR FIXED RESIDUES ###
    @output
    @render.text
    def fixed_res_text(alt=None):
        out = DESIGN_OUTPUT()
        if not isinstance(out, str):
            msg = "Residues that were fixed during design: \n"+ ", ".join(FIXED_RES())
            return msg     


    ### FOLDING BUTTON ###
    #@reactive.Effect
    #@reactive.event(input.folding_button)
    #def _():
    #    """
    #    Fold selected proteins
    #    """
    #    lib = DESIGN_LIB()
    #    out = DESIGN_OUTPUT()
    #    prot = PROTEIN()
    #    selection = input.fold_these()
    #    with ui.Progress(min=1, max=len(selection)) as p:
    #        p.set(message="Initiating folding", detail=f"Computing {len(selection)} structures...")
    #        model = MODEL_DICT[input.folding_model()]
    #        num_recycles = input.num_recycles()
    #        to_fold = out[out[lib.names_col].isin(selection)][lib.names_col].to_list()
    #        out = lib.fold(names=to_fold, model=model, num_recycles=num_recycles, relax=input.energy_minimization() ,pbar=p)
    #        fold_lib = pai.Library(user=prot.user, source=out)
    #        FOLD_LIB.set(fold_lib)


    ### ANALYZE DESIGNS ###
    #@reactive.Effect
    #@reactive.event(input.analyze_designs)
    #def _():
    #    if input.design_sidechains() == None:
    #        sidechains = [] 
    #    else:
    #        sidechains = [int(''.join([char for char in item if char.isdigit()])) for item in input.design_sidechains()]
    #    
    #    lib = FOLD_LIB()
    #    prot = PROTEIN()
    #
    #    sidechains_dict = {input.mutlichain_chain():sidechains}
    #    lib.struc_geom(ref=prot, residues=sidechains_dict)


    ###############
    ## ZERO-SHOT ##
    ###############


    ### COMPUTE ZS-SCORES ###
    IS_ZS_RUNNING = reactive.Value(False)
    async def compute_zs_scores(method, prot, zs_chain, computed_zs):

        if IS_ZS_RUNNING():
            print("ZS score computation is already running, skipping this invocation.")
            return
        
        # Set task running state to True for this session
        IS_ZS_RUNNING.set(True)

        try:
<<<<<<< HEAD
            # Handle the protein sequence
            if isinstance(prot.seq, dict):
                #seq = prot.seq[zs_chain]
=======
            if type(prot.seq) == dict:
                seq = prot.seq[zs_chain]
>>>>>>> ce35175f
                chain = zs_chain
            else:
                #seq = prot.seq
                chain = None
                
            with ui.Progress(min=1, max=len(seq)) as p:                
                p.set(message="Initiating structure based design", detail=f"Computing {len(seq)} positions...")

                # Get the model from REP_DICT
                model = REP_DICT[method]

                # Run the blocking function `prot.zs_prediction` in a separate thread to avoid blocking the event loop
                loop = asyncio.get_running_loop()
                data = await loop.run_in_executor(
                    executor,
                    prot.zs_prediction,
                    model,
                    BATCH_SIZE,
                    None,
                    None, # device
                    chain
                )
                
                # Create a library based on the prediction data
                lib = pai.Library(user=prot.user, source=data)

                if method not in computed_zs:
                    computed_zs.append(method)

                ui.update_select(
                    "computed_zs_scores",
                    choices=computed_zs
                )

                # Handle the computed ZS scores (update UI elements, reactive values, etc.)
                ui.update_select("computed_zs_scores", choices=computed_zs)
                LIBRARY.set(lib)
                DATASET.set(data['df'])
                ZS_SCORES.set(data['df'])

        except Exception as e:
            print(f"An error occurred in ZS prediction: {e}")
        
        finally:
            # Reset the task running state in the session
            IS_ZS_RUNNING.set(False)

    # Button click event
    @reactive.effect
    @reactive.event(input.compute_zs)
    async def compute_zs_btn_click():
        # Prevent multiple invocations of the task within the same session
        if IS_ZS_RUNNING():
            print("ZS score computation is already in progress for this session.")
            return

        prot = PROTEIN()
        if isinstance(prot.seq, dict):
            chain = input.zs_chain()
        else:
            chain = None

        # Launch the expensive computation asynchronously
        asyncio.create_task(
            compute_zs_scores(
                method=input.zs_model(), 
                prot=prot, 
                zs_chain=chain,
                computed_zs=COMP_ZS_SCORES(),
            )
        )

    
    ### ZERO-SHOT CHAIN UI ###
    @output
    @render.ui
    def zs_chain_ui(alt=None):
        if MODE() == 'structure':
            return ui.TagList(
                ui.input_select('zs_chain', 'Select Protein Chain', choices=CHAINS()),
            )


    @reactive.Effect
    @reactive.event(input.zs_chain)
    def _():
        method = input.zs_model()
        chain = input.zs_chain()
        
        prot = PROTEIN()
        name = prot.name

        df_path = os.path.join(prot.user, f"{name}/zero_shot/results/{chain}/{REP_DICT[method]}/zs_scores.csv")
        if os.path.exists(df_path):
            COMP_ZS_SCORES.set([method])
        else:
            COMP_ZS_SCORES.set([])

        # dumb but necessary
        ui.update_select(
            'zs_chain',
            selected=chain
        )


    ### RENDER ZS-DATAFRAME ###
    @output
    @render.data_frame
    @reactive.event(input.zs_table)
    def zs_df(alt=None):
        prot = PROTEIN()
        method = REP_DICT[input.computed_zs_scores()]
        if prot.chains is not None and len(prot.chains) >= 1:
            path = os.path.join(prot.zs_path, "results", input.zs_chain(), method, "zs_scores.csv")
        else:
            path = os.path.join(prot.zs_path, "results", method, "zs_scores.csv")
        df = pd.read_csv(path)
        df = df.drop('sequence', axis=1)
        return df


    ### DOWNLOAD ZS RESULTS ###
    @output
    @render.ui
    def zs_download_ui():
        out = ZS_SCORES()
        if out is not None:
            return ui.TagList(
                ui.output_plot("entropy_plot"),
                ui.output_plot("scores_plot"),
                ui.output_data_frame("zs_df"),
                ui.download_button("download_zs_df", "Download discovery results"),
            )


    ### DOWNLOAD LOGIC FOR ZS RESULTS ###
    @render.download(
        filename=lambda: f"{PROTEIN().name}_{input.zs_model()}_zs_predictions.csv"
    )
    def download_zs_df():
        yield ZS_SCORES().to_csv(index=False)


    ### OUTPUT PROTEIN MODE ###
    @output
    @render.plot
    @reactive.event(input.plot_entropy)
    def entropy_plot(alt=None):
        """
        Create the per position entropy plot
        """
        prot = PROTEIN()
        if isinstance(prot.seq, dict):
            chain = input.zs_chain()
            seq = prot.seq[chain]
        else:
            seq = prot.seq
            chain = None

        if input.plot_entropy_section():
            start = input.entropy_slider()
            end = start + input.entropy_width()
        else:
            start = 0
            end = len(seq)

        section = (start, end)
        if section[1] > len(seq):
            assert section[1] > section[0]
            width = section[1] - section[0]
            section = (len(seq) - width, len(seq))
        
        fig = prot.plot_entropy(section=section, model=MODEL_DICT[input.computed_zs_scores()], chain=chain)
        return fig


    ### UPDATE SCORES PLOT ###
    @output
    @render.plot
    @reactive.event(input.plot_scores)
    def scores_plot(alt=None):
        """
        Create the per position entropy plot
        """
        prot = PROTEIN()

        if isinstance(prot.seq, dict):
            chain = input.zs_chain()
            seq = prot.seq[chain]
        else:
            seq = prot.seq
            chain = None

        if input.plot_scores_section():
            start = input.scores_slider()
            end = start + input.scores_width()
        else:
            start = 0
            end = len(seq)

        section = (start, end)

        if section[1] > len(seq):
            assert section[1] > section[0]
            width = section[1] - section[0]
            section = (len(seq) - width, len(seq))
        
        fig = prot.plot_scores(section=section, color_scheme = "rwb", model=MODEL_DICT[input.computed_zs_scores()], chain=chain)
        return fig


    ### STRUCTURE MODE ###
    @render.ui
    def struc3D():
        view = PROTEIN().view_struc(color="confidence") # TODO: Add coloring options
        return ui.TagList(
            ui.HTML(view.write_html())
        )


    #####################
    ## REPRESENTATIONS ##
    #####################

    ### ZERO-SHOT CHAIN UI ###
    @output
    @render.ui
    def rep_chain_ui(alt=None):
        if MODE() == 'structure':
            return ui.TagList(
                ui.input_select('rep_chain', 'Select Protein Chain', choices=CHAINS()),
            )

    ### COMPUTE REPRESENTATIONS ###
    IS_REP_COMP_RUNNING = reactive.Value(False)
    async def compute_reps():

        if IS_REP_COMP_RUNNING():
            print("Representation computation is already running, skipping this invocation.")
            return
        
        # Set task running state to True for this session
        IS_REP_COMP_RUNNING.set(True)

        mode = MODE()
        lib = LIBRARY()
        prot = PROTEIN()
        method = MODEL_DICT[input.dat_rep_type()]

        if mode == 'structure':
            chain = input.rep_chain()
        else:
            chain = None

        # if no library was loaded one has to be created
        if mode in ['zero-shot', 'structure']:
            data = prot.zs_library(model=method, chain=chain)
            lib = pai.Library(user=prot.user, source=data)
            #dest = os.path.join(prot.rep_path, method)
            pbar_max = len(lib)
        else:
            pbar_max = len(lib)
        
        with ui.Progress(min=1, max=pbar_max) as p:

            p.set(message="Computation in progress", detail="Initializing...")

            print(f"Computing library: {REP_DICT[input.dat_rep_type()]}")
            
            try:
                #method: str, batch_size: int = 100, dest: Union[str, None] = None, pbar=None, device=None, proteins=None
                loop = asyncio.get_running_loop()
                data = await loop.run_in_executor(
                    executor, 
                    lib.compute,
                    method,
                    BATCH_SIZE,
                )

                LIBRARY.set(lib)

                # update representation selection
                ui.update_select(
                    "model_rep_type",
                    choices=[INVERTED_REPS[i] for i in lib.reps]
                )

                reps = [INVERTED_REPS[i] for i in lib.reps]
                for rep in IN_MEMORY:
                        if rep not in reps:
                            reps.append(rep)
                REPS_AVAIL.set(reps)

            except Exception as e:
                print(f"An error occurred when computing reps: {e}")
            
            finally:
                # Reset the task running state in the session
                IS_REP_COMP_RUNNING.set(False)
    
    
    # Button click event
    @reactive.effect
    @reactive.event(input.dat_compute_reps)
    async def compute_reps_btn_click():
        # Prevent multiple invocations of the task within the same session
        if IS_REP_COMP_RUNNING():
            print("Representations computation is already in progress for this session.")
            return

        # Launch the expensive computation asynchronously
        asyncio.create_task(
            compute_reps()
        )


    ### UPDATE REPRESENTATIONS PLOT ###
    IS_REP_PLOT_RUNNING = reactive.Value(False)
    async def plot_reps():
        """
        Render plot once button is pressed.
        """
        if input.plot_rep_type():
            IS_REP_PLOT_RUNNING.set(True)
            with ui.Progress(min=1, max=15) as p:
                
                #if MODE() == "dataset":
                p.set(message="Plotting", detail="This may take a while...")

                lib = LIBRARY()
                mode = MODE()
                prot = PROTEIN()

                # if no library was loaded one has to be created
                if mode in ['zero-shot', 'structure'] and lib is None:
                    data = prot.zs_library(model = REP_DICT[input.plot_rep_type()])
                    lib = pai.Library(user=prot.user, source=data)

                names = lib.names
                #y_upper = input.y_upper()
                #y_lower = input.y_lower()
                rep = REP_DICT[input.plot_rep_type()]
                
                # Update to pass the new parameters
                try:
                    loop = asyncio.get_running_loop()
                    if input.vis_method() == 't-SNE':
                        # rep: str, y_upper=None, y_lower=None, names=None, highlight_mask=None, highlight_label=None
                        fig, ax, df = await loop.run_in_executor(
                            executor,
                            lib.plot_tsne,  
                            rep, None, None, names
                        )
                    elif input.vis_method() == 'UMAP':
                        fig, ax, df = await loop.run_in_executor(
                            executor,
                            lib.plot_umap,  
                            rep, None, None, names
                        )
                    elif input.vis_method() == 'PCA':
                        fig, ax, df = await loop.run_in_executor(
                            executor,
                            lib.plot_pca,  
                            rep, None, None, names
                        )

                    TSNE_DF.set(df)
                    LIBRARY_PLOT.set((fig, ax))

                except Exception as e:
                    print(f"An error occurred: {e}")
                
                finally:
                    # Reset the task running state in the session
                    IS_REP_PLOT_RUNNING.set(False)
        else:
            pass

    
    # Button click event
    @reactive.effect
    @reactive.event(input.update_plot)
    async def plot_btn_click():
        # Prevent multiple invocations of the task within the same session
        if IS_REP_PLOT_RUNNING():
            print("Representations computation is already in progress for this session.")
            return

        # Launch the expensive computation asynchronously
        asyncio.create_task(
            plot_reps()
        )


    ### RENDER REPRESENTATIONS PLOT ###
    @output
    @render.plot
    def tsne_plot(alt=None):
        if LIBRARY_PLOT():
            fig, ax = LIBRARY_PLOT()
            return fig, ax


    ##########
    ## MLDE ##
    ##########

    ### ZERO-SHOT CHAIN UI ###
    @output
    @render.ui
    def mlde_chain_ui(alt=None):
        if MODE() == 'structure':
            return ui.TagList(
                ui.input_select('mlde_chain', 'Select Protein Chain', choices=CHAINS()),
            )

    ### MLDE TAB OUTPUT CONTROL ###
    @output
    @render.ui
    def mlde_dynamic_ui():        
        if MODE() in ["zero-shot", "structure"]:

            prot = PROTEIN()
            name = prot.name
            chain = input.mlde_chain()

            computed_zs = []
            for model in ZS_MODELS:
                df_path = os.path.join(prot.user, f"{name}/zero_shot/results/{chain}/{REP_DICT[model]}/zs_scores.csv")
                if os.path.exists(df_path):
                    computed_zs.append(model)

            COMP_ZS_SCORES.set(computed_zs)
            
            return ui.TagList(
                ui.input_select("mlde_computed_zs_scores", "Choose zero-shot scores", COMP_ZS_SCORES())
            )

        if MODE() == "dataset":
            return None
        

    ### N-TRAIN COMPUTATION ###
    @reactive.Effect
    @reactive.event(input.n_train)
    def _():
        n_train = input.n_train()
        
        n_test_max = 100 - n_train
            
        new_test = round((n_test_max)/2, 2)
        ui.update_numeric(
            "n_test",
            min=0,
            max = n_test_max,
            value = new_test
        )
        new_val_max = 100 - n_train - new_test
        ui.update_numeric(
            "n_val",
            min=0,
            max = new_val_max,
            value = new_val_max
        )


    ### N-TEST COMPUTATION ###
    @reactive.Effect
    @reactive.event(input.n_test)
    def _():
        n_train = input.n_train()
        n_test = input.n_test()
        n_val_max = 100 - n_train - n_test
        ui.update_numeric(
            "n_val",
            max = n_val_max,
            value = n_val_max
        )


    ### TRAIN MODEL ###
    IS_MLDE_TRAINING_RUNNING = reactive.Value(False)
    async def train_mlde_model():

        IS_MLDE_TRAINING_RUNNING.set(True)

        with ui.Progress(min=1, max=15) as p:
            p.set(message="Training model", detail="This may take a while...")

            rep_type = REP_DICT[input.model_rep_type()]
            prot = PROTEIN()

            if MODE() == 'structure':
                f: list[FileInfo] = input.structure_file() # noqa: F841
            else:
                f: list[FileInfo] = input.dataset_file() # noqa: F841

            lib = LIBRARY()

            if MODE() == 'structure':
                chain = input.mlde_chain()
            else:
                chain = None

            if MODE() in ['zero-shot', 'structure']:
                data = prot.zs_library(model=MODEL_DICT[input.mlde_computed_zs_scores()], chain=chain)
                lib = pai.Library(user=prot.user, source=data)

            split = (input.n_train(), input.n_test(), input.n_val())
            k_folds = input.k_folds()
            if k_folds <= 1:
                k_folds = None

            m = pai.Model(model_type=MODEL_DICT[input.model_type()], library=lib, x=rep_type, split=split, seed=input.random_seed(), k_folds=k_folds)

            try:
                loop = asyncio.get_running_loop()
                await loop.run_in_executor(
                    executor,
                    m.train
                )
                print('done')
                val_df = pd.DataFrame({'names':m.val_names, 'y_true':m.y_val, 'y_pred':m.y_val_pred, 'y_sigma':m.y_val_sigma})

                search_dest = os.path.join(f"{m.library.rep_path}", f"../models/{m.model_type}/{m.x}/predictions")
                search_file = os.path.join(search_dest, f"{m.model_type}_{m.x}_predictions.csv")

                if os.path.exists(search_file):
                    MLDE_SEARCH_DF.set(pd.read_csv(search_file))

                # set reactive variables
                MODEL.set(m)
                VAL_DF.set(val_df)

            except Exception as e:
                print(f"An error occurred in training MLDE model: {e}")

            finally:
                # Reset the task running state in the session
                IS_MLDE_TRAINING_RUNNING.set(False)


    @reactive.effect
    @reactive.event(input.mlde_train_button)
<<<<<<< HEAD
    async def mlde_train_btn_click():
        # Prevent multiple invocations of the task within the same session
=======
    async def btn_click():
>>>>>>> ce35175f
        if IS_MLDE_TRAINING_RUNNING():
            print("MLDE model training is already in progress for this session.")

        # Launch the expensive computation asynchronously
        asyncio.create_task(train_mlde_model())


    ### PREPARE PREDICTED VERSUS TRUE PLOT ###
    @output
    @render.ui
    def pred_vs_true_ui():
        hover_opts_kwargs = {}
        hover_opts_kwargs["delay"] = FAST_INTERACT_INTERVAL
        hover_opts_kwargs["delay_type"] = "throttle"

        return ui.output_plot(
            "pred_vs_true",
            hover=ui.hover_opts(**hover_opts_kwargs),
        )


    ### RENDER PREDICTED VERSUS TRUE DATAFRAME ###
    @output
    @render.plot
    def pred_vs_true(alt=None):
        df = VAL_DF()
        if MODEL() is not None:
            p = MODEL().true_vs_predicted(y_true=df.y_true.to_list(), y_pred=df.y_pred.to_list())
        else:
            p = None
        return p
    

    ### RENDER DISCOVERY TABLE ###
    @output
    @render.data_frame
    def mlde_model_table(alt=None):
        model = MODEL()
        if model is not None:
            table = VAL_DF()
            return table
    

    #################
    ## MLDE SEARCH ##
    #################
    IS_MLDE_SEARCH_RUNNING = reactive.Value(False)
    async def mlde_search():
        IS_MLDE_SEARCH_RUNNING.set(True)
        with ui.Progress(min=1, max=15) as p:
            p.set(message="Searching for new mutants", detail="Preparing genetic algorithm...")

            model = MODEL()
            mlde_explore = input.mlde_explore()
            optim_problem = OPTIM_DICT[input.optim_problem()]
            max_eval = MAX_EVAL_DICT[model.x]
            acq_fn = ACQ_DICT[input.acquisition_fn()]

            try:
                loop = asyncio.get_running_loop()
                #  N=10, labels=['all'], optim_problem='max', method='ga', max_eval=10000, explore=0.1, batch_size=100, pbar=None, acq_fn='ei'
                out = await loop.run_in_executor(
                    executor,
                    model.search,
                    10, # top N proteins
                    ['all'],
                    optim_problem,
                    'ga',
                    max_eval,
                    mlde_explore,
                    BATCH_SIZE,
                    None,
                    acq_fn
                )

                MLDE_SEARCH_DF.set(out)

            except Exception as e:
                print(f"An error occurred: {e}")
            
            finally:
                # Reset the task running state in the session
                IS_MLDE_SEARCH_RUNNING.set(False)

    # Button click event
    @reactive.effect
    @reactive.event(input.mlde_search_btn)
    async def mlde_search_btn_click():
        # Prevent multiple invocations of the task within the same session
        if IS_MLDE_SEARCH_RUNNING():
            print("MDLE search is already in progress for this session.")
            return

        # Launch the expensive computation asynchronously
        asyncio.create_task(
            mlde_search()
        )
    
    ### RENDER MLDE TABLE ###
    @output
    @render.data_frame
    def mlde_search_table(alt=None):
        table = MLDE_SEARCH_DF()
        model = MODEL() # noqa: F841

        table = table.drop(['sequence'], axis=1)
        if 'y_true' in table.columns:
            table = table.drop(['y_true'], axis=1)
            
        return table


    ### DOWNLOAD MLDE RESULTS ###
    @output
    @render.ui
    def mlde_download_ui():
        out = MLDE_SEARCH_DF()
        if out is not None:
            return ui.TagList(
                ui.output_data_frame("mlde_search_table"),
                ui.download_button("download_mlde_search", "Download discovery results"),
            )


    ### DOWNLOAD LOGIC FOR MLDE RESULTS ###
    @render.download(
        filename=lambda: f"{MODEL().model_type}_{MODEL().x}_predictions.csv"
    )
    def download_mlde_search():
        yield MLDE_SEARCH_DF().to_csv(index=False)



    ###############
    ## DISCOVERY ##
    ###############
   
    ### N-TRAIN COMPUTATION ###
    @reactive.Effect
    @reactive.event(input.discovery_n_train)
    def _():
        n_train = input.discovery_n_train()
        
        n_test_max = 100 - n_train
            
        new_test = round((n_test_max)/2, 2)

        ui.update_numeric(
            "discovery_n_test",
            min=0,
            max = n_test_max,
            value = new_test
        )
        new_val_max = 100 - n_train - new_test
        ui.update_numeric(
            "discovery_n_val",
            min=0,
            max = new_val_max,
            value = new_val_max
        )


    ### N-TEST COMPUTATION ###
    @reactive.Effect
    @reactive.event(input.discovery_n_test)
    def _():
        n_train = input.discovery_n_train()
        n_test = input.discovery_n_test()
        n_val_max = 100 - n_train - n_test

        ui.update_numeric(
            "n_val",
            max = n_val_max,
            value = n_val_max
        )


    ################
    ##  DISCOVERY ##
    ################

    ### TRAIN DISCOVERY MODEL ###
    IS_DISCOVERY_TRAIN_RUNNING = reactive.Value(False)
    async def discovery_train():
        IS_DISCOVERY_TRAIN_RUNNING.set(True)

        with ui.Progress(min=1, max=15) as p:
            p.set(message="Training model", detail="This may take a while...")
            
            rep_type = REP_DICT[input.discovery_model_rep_type()]
            lib = LIBRARY()

            split = (input.discovery_n_train(), input.discovery_n_test(), input.discovery_n_val())
            k_folds = input.discovery_k_folds()
            if k_folds <= 1:
                k_folds = None

            m = pai.Model(model_type=MODEL_DICT[input.discovery_model_type()],library=lib, x=rep_type, split=split, seed=input.discovery_random_seed(), k_folds=k_folds)
            try:
                loop = asyncio.get_running_loop()
                out = await loop.run_in_executor(
                    executor, 
                    m.train,  
                )
                model_lib = pai.Library(user=lib.user, source=out)
                val_df = pd.DataFrame({'names':m.val_names, 'y_true':m.y_val, 'y_pred':m.y_val_pred, 'y_sigma':m.y_val_sigma})

                # Visualize results
                vis_method = input.discovery_vis_method()
                p.set(message="Visualizing results", detail="This may take a while...")

                # Update to pass the new parameters
                if vis_method == 't-SNE':
                    fig, ax, df = await loop.run_in_executor(
                        executor,
                        model_lib.plot_tsne,
                        m.x, None, None, model_lib.names
                    )
                elif vis_method == 'UMAP':
                    fig, ax, df = await loop.run_in_executor(
                        executor,
                        model_lib.plot_tsne,
                        m.x, None, None, model_lib.names
                    )
                elif vis_method == 'PCA':
                    fig, ax, df = await loop.run_in_executor(
                        executor,
                        model_lib.plot_tsne,
                        m.x, None, None, model_lib.names
                    )

                # set reactive variables
                DISCOVERY_LIB.set(model_lib)
                DISCOVERY_MODEL.set(m)
                DISCOVERY_VAL_DF.set(val_df)
                DISCOVERY_MODEL_PLOT.set((fig, ax))

            except Exception as e:
                print(f"An error occurred in training the Discovery model: {e}")
            
            finally:
                # Reset the task running state in the session
                IS_DISCOVERY_TRAIN_RUNNING.set(False)


    # Button click event
    @reactive.effect
    @reactive.event(input.discovery_train_button)
    async def discovery_train_btn_click():
        # Prevent multiple invocations of the task within the same session
        if IS_DISCOVERY_TRAIN_RUNNING():
            print("Discovery train is already in progress for this session.")
            return

        # Launch the expensive computation asynchronously
        asyncio.create_task(
            discovery_train()
        )


    ### RENDER DISCOVERY PLOT ###
    @output
    @render.plot
    def discovery_plot(alt=None):
        if DISCOVERY_LIB():
            fig, ax = DISCOVERY_MODEL_PLOT()
            return fig, ax


    ### RENDER PREDICTED VERSUS TURE DATAFRAME ###
    @output
    @render.data_frame
    def discovery_table(alt=None):
        df = DISCOVERY_VAL_DF()
        if DISCOVERY_MODEL() is None:
            return None
        else:
            model = DISCOVERY_MODEL()
            class_dict = model.library.class_dict
            df['y_true'] = [class_dict[i] for i in df['y_true']]
            df['y_pred'] = [class_dict[int(i)] for i in df['y_pred']]
            return df


    ### DISCOVERY SEARCH ###  
    IS_DISCOVERY_SEARCH_RUNNING = reactive.Value(False)  
    async def discovery_search():
        IS_DISCOVERY_SEARCH_RUNNING.set(True)
        with ui.Progress(min=1, max=10000) as p:
            p.set(message="Sampling diverse sequences", detail=f"...") # noqa: F541
            
            labels = input.sample_from()
            if labels == ():
                labels = ['all']
            if isinstance(labels, str):
                labels = [labels]

            
            model = DISCOVERY_MODEL()
            try:
                loop = asyncio.get_running_loop()
                out, search_results = await loop.run_in_executor(
                    executor,  
                    model.search, 
                    input.n_samples(),
                    labels,
                    None,
                    'ga',
                    None,
                    None,
                    BATCH_SIZE,
                    None,
                    None
                )

                # Visualize results
                vis_method = input.discovery_vis_method()
                p.set(message="Visualizing results", detail="This may take a while...")

                # Update to pass the new parameters
                if vis_method == 't-SNE':
                    fig, ax, df = await loop.run_in_executor(
                        executor,
                        model.library.plot_tsne,
                        model.x, None, None, model.library.names
                    )
                elif vis_method == 'UMAP':
                    fig, ax, df = await loop.run_in_executor(
                        executor,
                        model.library.plot_tsne,
                        model.x, None, None, model.library.names
                    )
                elif vis_method == 'PCA':
                    fig, ax, df = await loop.run_in_executor(
                        executor,
                        model.library.plot_tsne,
                        model.x, None, None, model.library.names
                    )

                DISCOVERY_SEARCH_PLOT.set((fig, ax))

                DISCOVERY_DF.set(out['df'])

                DISCOVERY_SEARCH.set(search_results)

            except Exception as e:
                print(f"An error occurred in discovery search: {e}")
            
            finally:
                # Reset the task running state in the session
                IS_DISCOVERY_SEARCH_RUNNING.set(False)
    
    # Button click event
    @reactive.effect
    @reactive.event(input.discovery_search)
    async def discovery_search_btn_click():
        # Prevent multiple invocations of the task within the same session
        if IS_DISCOVERY_SEARCH_RUNNING():
            print("Discovery search is already in progress for this session.")
            return

        # Launch the expensive computation asynchronously
        asyncio.create_task(
            discovery_search()
        )


    ### RENDER SEARCH PLOT ###
    @output
    @render.plot
    def discovery_search_plot(alt=None):
        highlight_mask = DISCOVERY_SEARCH()
        if highlight_mask is not None:
            fig, ax = DISCOVERY_SEARCH_PLOT()
            return fig, ax


    ### RENDER DISCOVERY TABLE ###
    @output
    @render.data_frame
    def discovery_search_table(alt=None):
        df = DISCOVERY_DF()
        model = DISCOVERY_MODEL()
        seq_col = model.library.seq_col
        df = df.drop(seq_col, axis=1)
        class_dict = model.library.class_dict
        df['y_true'] = [class_dict[i] for i in df['y_true']]
        df['y_pred'] = [class_dict[int(i)] for i in df['y_pred']]
        return df


    ### DOWNLOAD DISCOVERY RESULTS ###
    @output
    @render.ui
    def discovery_download_ui():
        out = DISCOVERY_DF()
        if out is not None:
            return ui.TagList(
                ui.output_data_frame("discovery_search_table"),
                ui.download_button("download_discovery", "Download discovery results"),
            )


    ### DOWNLOAD LOGIC FOR DESIGN RESULTS ###
    @render.download(
        filename=lambda: f"{LIBRARY().fname}_discovery.csv"
    )
    def download_discovery():
        yield DISCOVERY_DF().to_csv(index=False)


    ###############
    ### HELPERS ###
    ###############
    def is_numerical(data):
        """
        Check if the data is numerical.
        Args:
            data: List of data values.
        Returns:
            Boolean: True if all data is numerical (int, float, complex), False otherwise.
        """
        return all(isinstance(x, (int, float, complex)) for x in data)


app = App(app_ui, server)<|MERGE_RESOLUTION|>--- conflicted
+++ resolved
@@ -1259,19 +1259,6 @@
                     fixed = [seq[i-1] + str(i) for i in fixed_ids if i < len(seq)]
                 
                 # Run the blocking function `prot.zs_prediction` in a separate thread to avoid blocking the event loop
-<<<<<<< HEAD
-                # loop = asyncio.get_running_loop()
-                #fixed=[], chain=None, temperature=1.0, num_samples=100, model=None, alphabet=None, pbar=None, dest=None, noise=0.2
-                
-                # data = await loop.run_in_executor(
-                #     executor,  
-                #     prot.esm_if,  
-                #     fixed_ids, 
-                #     input.mutlichain_chain(),
-                #     float(input.sampling_temp()),
-                #     n_designs,
-                # ) 
-=======
                 loop = asyncio.get_running_loop()
 
                 out = await loop.run_in_executor(
@@ -1283,7 +1270,6 @@
                     float(input.sampling_temp()),
                     n_designs,
                 )
->>>>>>> ce35175f
 
                 lib = pai.Library(user=prot.user, source=out)
 
@@ -1409,14 +1395,8 @@
         IS_ZS_RUNNING.set(True)
 
         try:
-<<<<<<< HEAD
-            # Handle the protein sequence
             if isinstance(prot.seq, dict):
                 #seq = prot.seq[zs_chain]
-=======
-            if type(prot.seq) == dict:
-                seq = prot.seq[zs_chain]
->>>>>>> ce35175f
                 chain = zs_chain
             else:
                 #seq = prot.seq
@@ -1961,12 +1941,8 @@
 
     @reactive.effect
     @reactive.event(input.mlde_train_button)
-<<<<<<< HEAD
     async def mlde_train_btn_click():
         # Prevent multiple invocations of the task within the same session
-=======
-    async def btn_click():
->>>>>>> ce35175f
         if IS_MLDE_TRAINING_RUNNING():
             print("MLDE model training is already in progress for this session.")
 
