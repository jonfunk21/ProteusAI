
![App_Overview](https://github.com/user-attachments/assets/6a11e863-a45e-47d3-903d-8fb5bc260cd2)



# ProteusAI
ProteusAI is a library for machine learning-guided protein design and engineering. 
The library enables workflows from protein structure prediction, the prediction of 
mutational effects-, and zero-shot prediction of mutational effects.
The goal is to provide state-of-the-art machine learning for protein engineering in a central library.

ProteusAI is primarily powered by [PyTorch](https://pytorch.org/get-started/locally/), 
[scikit-learn](https://scikit-learn.org/stable/), 
and [ESM](https://github.com/facebookresearch/esm) protein language models. 

Cite our preprint [here](https://www.biorxiv.org/content/10.1101/2024.10.01.616114v1). 

<<<<<<< HEAD
Test out the ProteusAI web app [proteusai.bio](http://proteusai.bio/)

=======
>>>>>>> 440490d0
## Getting started

----
The commands used below are tested on Ubuntu 20.04 and IOS. Some tweaks may be needed for other OS.
We recommend using conda environments to install ProteusAI.


Clone the repository and cd to ProteusAI:
```bash
git clone https://github.com/jonfunk21/ProteusAI.git
cd ProteusAI 
```

Install the latest version of proteusAI in a new environment
```bash
conda env create -n proteusAI
conda activate proteusAI
```

This uses the `environment.yml` file to install the dependencies.

## GPU support
By default proteus will install torch-scatter using cpu compatible binaries.
If you want to take full advantage of GPUs for the Design module consider
uninstalling the default `torch-scatter`, and replace it with the CUDA 
compatible version:

```bash
pip uninstall torch-scatter
pip install torch-scatter -f https://data.pyg.org/whl/torch-${TORCH_VERSION}+cuda.html
```

<<<<<<< HEAD
If you have acces to GPUs you can run ESM-Fold. Unfortunately the installation of 
openfold can be unstable for some people. Please follow installation instructions
on of the [ESM repository](https://github.com/facebookresearch/esm) and use 
the discussions in the issues section for help.

=======
>>>>>>> 440490d0
### Install using pip locally for developement

Install a local version which picks up the latest changes using an editable install:

```bash
# conda env create -n proteusAI python=3.8
# conda activate proteusAI
pip install -e . --find-links https://data.pyg.org/whl/torch-2.4.1+cpu.html
```

### Troubleshooting
You can check a working configuration for a Ubuntu machine (VM) 
in the `proteusEnvironment.yml` file. The latest versions can be checked by us via
our actions.

### Setting shiny server

Install Shiny Server on Ubuntu 18.04+ (the instructions for other systems are availabe at <a href="https://posit.co/download/shiny-server/?_gl=1*1mdig69*_ga*MTQ1ODYyNTEzMC4xNzE5ODQwMDQy*_ga_8QJS108GF1*MTcxOTg0Mzg4MC4yLjEuMTcxOTg0Mzg4My4wLjAuMA..*_ga_2C0WZ1JHG0*MTcxOTg0Mzg4MC4yLjEuMTcxOTg0Mzg4My4wLjAuMA.." target="_blank">posit.co</a>, please skip the section about R Shiny packages installation) with the following commands:
```bash
sudo apt-get install gdebi-core
wget https://download3.rstudio.org/ubuntu-18.04/x86_64/shiny-server-1.5.22.1017-amd64.deb
sudo gdebi shiny-server-1.5.22.1017-amd64.deb
```

Edit the default config file `/etc/shiny-server/shiny-server.conf` for Shiny Server (the `sudo` command or root privileges are required):
```bash
# Use python from the virtual environment to run Shiny apps
python /home/proteus_developer/miniforge3/envs/proteusAI_depl/bin/python;

# Instruct Shiny Server to run applications as the user "shiny"
run_as shiny;

# Never delete logs regardless of the their exit code
preserve_logs true;

# Do not replace errors with the generic error message, show them as they are
sanitize_errors false;

# Define a server that listens on port 80
server {
  listen 80;

  # Define a location at the base URL
  location / {

    # Host the directory of Shiny Apps stored in this directory
    site_dir /srv/shiny-server;

    # Log all Shiny output to files in this directory
    log_dir /var/log/shiny-server;

    # When a user visits the base URL rather than a particular application,
    # an index of the applications available in this directory will be shown.
    directory_index on;
  }
}
```
Restart the shiny server with the following command to apply the server configuration changes:
```bash
sudo systemctl restart shiny-server
```
If you deploy the app on your local machine, be sure that the port 80 is open and not blocked by a firewall. You can check it with `netstat`:
```bash
nc <your-ip-address> 80
```
If you deploy the app on your Azure Virtual Machine (VM), please add an Inbound Port rule in the <i>Networking - Network Settings</i> section on Azure Portal. Set the following properties:
```yaml
Source: Any
Source port ranges: *
Destination: Any
Service: HTTP
Destination port ranges: 80
Protocol: TCP
Action: Allow
```
Other fields can beleaft as they are by default.

Finally, create symlinks to your app files in the default Shiny Server folder `/srv/shiny-server/`:

```bash
sudo ln -s /home/proteus_developer/ProteusAI/app/app.py /srv/shiny-server/app.py
sudo ln -s /home/proteus_developer/ProteusAI/app/logo.png /srv/shiny-server/logo.png
```
If everything has been done correctly, you must see the application index page available at `http://127.0.0.1` (if you deploy your app locally) or at `http://<insert-your-public-VM-IP-address-here>` (if you deploy your app on an Azure VM). Additionally, the remote app can still be available in your local browser (the Shiny extension in Visual Studio must be enabled) if you run the following terminal command on the VM:
```bash
/home/proteus_developer/miniforge3/envs/proteusAI_depl/bin/python -m shiny run --port 33015 --reload --autoreload-port 43613 /home/proteus_developer/ProteusAI/app/app.py
```
If you get warnings, debug or "Disconnected from the server" messages, it is likely due to: 
- absent python modules,
- updated versions of the current python modules, 
- using relative paths instead of absolute paths (Shiny Server sees relative paths as starting from `/srv/shiny-server/` folder) 
or 
- logical errors in the code. 

In order to debug the application, see what is written in the server logs under `/var/log/shiny-server` (the log_dir parameter can be reset in the Shiny Server instance config file `/etc/shiny-server/shiny-server.conf`).

### Note on permissions:
The app may give some problems due to directories not having permissions to create directories or load files to certain directories. When this happen, a solution found was to use  the following:

```bash
chmod 777 directory_name
```

<|MERGE_RESOLUTION|>--- conflicted
+++ resolved
@@ -15,11 +15,9 @@
 
 Cite our preprint [here](https://www.biorxiv.org/content/10.1101/2024.10.01.616114v1). 
 
-<<<<<<< HEAD
+
 Test out the ProteusAI web app [proteusai.bio](http://proteusai.bio/)
 
-=======
->>>>>>> 440490d0
 ## Getting started
 
 ----
@@ -52,14 +50,11 @@
 pip install torch-scatter -f https://data.pyg.org/whl/torch-${TORCH_VERSION}+cuda.html
 ```
 
-<<<<<<< HEAD
 If you have acces to GPUs you can run ESM-Fold. Unfortunately the installation of 
 openfold can be unstable for some people. Please follow installation instructions
 on of the [ESM repository](https://github.com/facebookresearch/esm) and use 
 the discussions in the issues section for help.
 
-=======
->>>>>>> 440490d0
 ### Install using pip locally for developement
 
 Install a local version which picks up the latest changes using an editable install:
